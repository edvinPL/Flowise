{
    "name": "flowise-components",
    "version": "1.1.1",
    "description": "Flowiseai Components",
    "main": "dist/src/index",
    "types": "dist/src/index.d.ts",
    "scripts": {
        "build": "tsc && gulp",
        "dev": "tsc --watch"
    },
    "keywords": [],
    "homepage": "https://flowiseai.com",
    "author": {
        "name": "Henry Heng",
        "email": "henryheng@flowiseai.com"
    },
    "license": "SEE LICENSE IN LICENSE.md",
    "dependencies": {
        "@dqbd/tiktoken": "^1.0.4",
        "@huggingface/inference": "^1.6.3",
        "@pinecone-database/pinecone": "^0.0.12",
        "axios": "^0.27.2",
        "cheerio": "^1.0.0-rc.12",
        "chromadb": "^1.3.1",
        "cohere-ai": "^6.2.0",
        "d3-dsv": "2",
        "dotenv": "^16.0.0",
        "express": "^4.17.3",
        "form-data": "^4.0.0",
        "langchain": "^0.0.53",
        "moment": "^2.29.3",
        "node-fetch": "2",
<<<<<<< HEAD
        "pdfjs-dist": "^3.5.141",
        "uuid": "^9.0.0",
=======
        "pdf-parse": "^1.1.1",
>>>>>>> 557f50e5
        "ws": "^8.9.0"
    },
    "devDependencies": {
        "@types/gulp": "4.0.9",
        "@types/uuid": "^9.0.1",
        "@types/ws": "^8.5.3",
        "gulp": "^4.0.2",
        "typescript": "^4.8.4"
    }
}<|MERGE_RESOLUTION|>--- conflicted
+++ resolved
@@ -30,12 +30,7 @@
         "langchain": "^0.0.53",
         "moment": "^2.29.3",
         "node-fetch": "2",
-<<<<<<< HEAD
-        "pdfjs-dist": "^3.5.141",
-        "uuid": "^9.0.0",
-=======
         "pdf-parse": "^1.1.1",
->>>>>>> 557f50e5
         "ws": "^8.9.0"
     },
     "devDependencies": {
